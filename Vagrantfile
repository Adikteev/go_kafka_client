--- conflicted
+++ resolved
@@ -28,13 +28,7 @@
       vb.customize ["modifyvm", :id, "--memory", "1024"]
     end
 
-<<<<<<< HEAD
-#    precise64.vm.provision "docker",
-#    images: ["ubuntu"]
-=======
     precise64.vm.provision "docker",
     images: ["ubuntu"]
->>>>>>> e30936fa
   end
-end
-
+end